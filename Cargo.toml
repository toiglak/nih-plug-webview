[package]
name = "nih_plug_webview"
version = "0.1.0"
edition = "2021"
authors = [
    "Jakub Idzik <iglak.me@gmail.com>",
    "Max Huttunen <max.huttunen@gmail.com>",
]
license = "ISC"
description = "An adapter to build editor GUIs with nih-plug using web-based tools"

[dependencies]
base64 = "0.22.1"
crossbeam = "0.8.4"
mime_guess = "2.0.4"
nih_plug = { git = "https://github.com/robbert-vdh/nih-plug.git", rev = "17ba595e748927290eb72974bc528f11d1d20e89", default-features = false }
raw-window-handle = "0.6.2"
serde = ">=1.0"
wry = { git = "https://github.com/toiglak/wry.git", branch = "v0.50.5-fork", features = [
    "tracing",
] }
log = "0.4"

[target.'cfg(target_os = "windows")'.dependencies]
windows = { version = "0.60", features = ["Win32_UI_WindowsAndMessaging"] }

<<<<<<< HEAD
[dependencies]
nih_plug = { git = "https://github.com/robbert-vdh/nih-plug.git" }
parking_lot = "0.12.1"
serde_json = "1.0"
wry = { version = "0.35.1" }
baseview = { git = "https://github.com/RustAudio/baseview" }
raw-window-handle = "0.5"
crossbeam = "0.8.2"
keyboard-types = "0.6.2"
=======
[target.'cfg(target_os = "macos")'.dependencies]
objc2 = "0.6.0"
objc2-app-kit = "0.3.0"

[dev-dependencies]
nih_plug = { git = "https://github.com/robbert-vdh/nih-plug.git", rev = "17ba595e748927290eb72974bc528f11d1d20e89", features = [
    "standalone",
] }
tempfile = "3.14.0"
>>>>>>> 9df906b3
<|MERGE_RESOLUTION|>--- conflicted
+++ resolved
@@ -24,17 +24,6 @@
 [target.'cfg(target_os = "windows")'.dependencies]
 windows = { version = "0.60", features = ["Win32_UI_WindowsAndMessaging"] }
 
-<<<<<<< HEAD
-[dependencies]
-nih_plug = { git = "https://github.com/robbert-vdh/nih-plug.git" }
-parking_lot = "0.12.1"
-serde_json = "1.0"
-wry = { version = "0.35.1" }
-baseview = { git = "https://github.com/RustAudio/baseview" }
-raw-window-handle = "0.5"
-crossbeam = "0.8.2"
-keyboard-types = "0.6.2"
-=======
 [target.'cfg(target_os = "macos")'.dependencies]
 objc2 = "0.6.0"
 objc2-app-kit = "0.3.0"
@@ -43,5 +32,4 @@
 nih_plug = { git = "https://github.com/robbert-vdh/nih-plug.git", rev = "17ba595e748927290eb72974bc528f11d1d20e89", features = [
     "standalone",
 ] }
-tempfile = "3.14.0"
->>>>>>> 9df906b3
+tempfile = "3.14.0"