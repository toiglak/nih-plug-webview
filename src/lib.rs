<<<<<<< HEAD
pub mod editor;

use std::sync::{
    atomic::{AtomicBool, Ordering},
    Arc,
};

pub use baseview::{DropData, DropEffect, EventStatus, MouseEvent};
pub use keyboard_types::*;
pub use wry::http;

pub enum HTMLSource {
    String(&'static str),
    URL(String),
}
// based on nih-plug-vizia's state

pub struct WebviewState {
    /// Whether the editor's window is currently open.
    pub open: AtomicBool,
}

impl WebviewState {
    /// Initialize GUI state.
    pub fn new() -> Arc<WebviewState> {
        Arc::new(WebviewState {
            open: AtomicBool::new(false),
        })
    }

    /// Whether the GUI is currently visible.
    // Called `is_open()` instead of `open()` to avoid ambiguity.
    pub fn is_open(&self) -> bool {
        self.open.load(Ordering::Acquire)
    }
}
impl std::fmt::Debug for WebviewState {
    fn fmt(&self, f: &mut std::fmt::Formatter<'_>) -> std::fmt::Result {
        f.debug_struct("WebviewState")
            .field("open", &self.open)
            .finish()
    }
=======
use std::{
    cell::{Cell, RefCell},
    path::PathBuf,
    rc::Rc,
    sync::Arc,
};

use base64::{prelude::BASE64_STANDARD as BASE64, Engine};
use crossbeam::atomic::AtomicCell;
use nih_plug::{
    params::persist::PersistentField,
    prelude::{Editor, GuiContext, ParentWindowHandle},
};
use serde::{Deserialize, Serialize};
use wry::{
    dpi::{LogicalPosition, LogicalSize, Position},
    http::Request,
    Rect, WebContext, WebView, WebViewBuilder,
};

use self::reparent::TempWindow;
use self::safe_cell::SendCell;

mod handler;
mod reparent;
mod safe_cell;
mod util;

pub use handler::*;
pub use wry;

#[derive(Debug, Clone)]
pub enum WebViewSource {
    /// Loads a web page from the given URL.
    ///
    /// For example `https://example.com`.
    URL(String),
    /// Loads a web page from the given HTML content.
    ///
    /// For example `<h1>Hello, world!</h1>`.
    HTML(String),
    /// Serves assets over a custom protocol.
    ///
    /// - `url_path` is the path at which a browser will attempt to load the initial page
    ///
    /// This variant allows you to serve assets from memory or any other custom
    /// source. To use this variant, you need to pair it with either
    /// [`WebViewBuilder::with_custom_protocol`] or
    /// [`WebViewBuilder::with_asynchronous_custom_protocol`].
    ///
    /// ## Example
    ///
    /// ```rust
    /// WebViewEditor::new_with_webview("my-plugin", source, params, handler, |webview| {
    ///     webview.with_custom_protocol("wry".to_string(), |request| {
    ///         // Handle the request here.
    ///         Ok(http::Response::builder())
    ///     })
    /// });
    CustomProtocol {
        /// The protocol over which the site assets will be served.
        protocol: String,
        /// The path at which a browser will attempt to load the initial page.
        url: String,
    },
}

pub struct WebViewConfig {
    /// The title of the window when running as a standalone application.
    pub title: String,
    /// The source for the site to be loaded in the webview.
    pub source: WebViewSource,
    /// The directory where webview will store its working data.
    pub workdir: PathBuf,
}

/// `nih_plug_webview`'s state that should be persisted between sessions (like window size).
///
/// Add it as a persistent parameter to your plugin's state.
#[derive(Debug, Serialize, Deserialize)]
pub struct WebViewState {
    /// The window's size in logical pixels before applying `scale_factor`.
    #[serde(with = "nih_plug::params::persist::serialize_atomic_cell")]
    size: AtomicCell<(f64, f64)>,
}

impl WebViewState {
    /// Initialize the GUI's state. The window size is in logical pixels, so
    /// before it is multiplied by the DPI scaling factor.
    pub fn new(width: f64, height: f64) -> WebViewState {
        WebViewState {
            size: AtomicCell::new((width, height)),
        }
    }

    /// Returns a `(width, height)` pair for the current size of the GUI in
    /// logical pixels.
    pub fn size(&self) -> (f64, f64) {
        self.size.load()
    }
}

impl<'a> PersistentField<'a, WebViewState> for Arc<WebViewState> {
    fn set(&self, new_value: WebViewState) {
        self.size.store(new_value.size.load());
    }

    fn map<F, R>(&self, f: F) -> R
    where
        F: Fn(&WebViewState) -> R,
    {
        f(self)
    }
}

/// A webview-based plugin editor.
pub struct WebViewEditor {
    config: SendCell<Config>,
    params_changed: SendCell<Rc<Cell<bool>>>,
    instance: SendCell<Rc<RefCell<Option<WebViewInstance>>>>,
}

impl WebViewEditor {
    pub fn new(
        editor: impl EditorHandler,
        state: &Arc<WebViewState>,
        config: WebViewConfig,
    ) -> WebViewEditor {
        Self::new_with_webview(editor, state, config, |webview| webview)
    }

    /// Creates a new `WebViewEditor` with the callback which allows you to configure
    /// [`WebViewBuilder`](wry::WebViewBuilder) just the way you want it.
    ///
    /// **Note:** Some settings are overridden to initialize this library. Refer to the
    /// [`setup_webview`] implementation for details on which settings are affected.
    pub fn new_with_webview(
        editor: impl EditorHandler,
        state: &Arc<WebViewState>,
        config: WebViewConfig,
        f: impl Fn(WebViewBuilder) -> WebViewBuilder + Send + Sync + 'static,
    ) -> WebViewEditor {
        WebViewEditor {
            config: SendCell::new(Config {
                title: config.title,
                source: config.source,
                workdir: config.workdir,
                state: state.clone(),
                editor: Rc::new(RefCell::new(editor)),
                setup_webview_fn: Rc::new(f),
            }),
            params_changed: SendCell::new(Rc::new(Cell::new(false))),
            instance: SendCell::new(Rc::new(RefCell::new(None))),
        }
    }
}

impl Editor for WebViewEditor {
    // MACOS: When running as a standalone application, nih_plug relies on
    // `baseview` to provide the plugin with a `ParentWindowHandle`. Due to a bug,
    // the exposed `ns_view` lacks a parent `ns_window`. This causes `wry` to panic
    // during `build_as_child`, as it requires a parent `ns_window` to be present.
    fn spawn(
        &self,
        window: ParentWindowHandle,
        gui_context: Arc<dyn GuiContext>,
    ) -> Box<dyn std::any::Any + Send> {
        // If the webview was already created, reuse it.
        if let Some(handle) = self.instance.borrow().as_ref() {
            if let Some(_) = reparent::reparent_webview(&handle.webview, window) {
                return Box::new(EditorHandle {
                    instance: SendCell::new(self.instance.clone()),
                });
            }
        }

        //// Create webview

        let window = util::into_window_handle(window);

        let mut web_context = WebContext::new(Some(self.config.workdir.clone()));

        let webview_builder = setup_webview(
            &self.config,
            gui_context,
            &mut web_context,
            self.params_changed.clone(),
            self.instance.clone(),
            self.config.state.size.load(),
        );

        // We use `build_as_child` over `build` because `build_as_child` knows that
        // it runs as a child and so it knows not to consume all keyboard events.
        let webview = webview_builder
            .build_as_child(&window)
            .expect("failed to construct webview");

        self.instance.replace(Some(WebViewInstance {
            webview: Rc::new(webview),
            web_context: Rc::new(web_context),
            temp_window: TempWindow::new(),
        }));

        return Box::new(EditorHandle {
            instance: SendCell::new(self.instance.clone()),
        });
    }

    fn size(&self) -> (u32, u32) {
        let (a, b) = self.config.state.size.load();
        (a as u32, b as u32)
    }

    fn set_scale_factor(&self, _factor: f32) -> bool {
        return false; // FIXME, or does wry handle it?
    }

    fn param_values_changed(&self) {
        self.params_changed.replace(true);
    }

    fn param_value_changed(&self, _id: &str, _normalized_value: f32) {
        self.params_changed.replace(true);
    }

    fn param_modulation_changed(&self, _id: &str, _modulation_offset: f32) {
        self.params_changed.replace(true);
    }
}

struct Config {
    #[expect(unused)]
    title: String,
    source: WebViewSource,
    workdir: PathBuf,
    state: Arc<WebViewState>,
    editor: Rc<RefCell<dyn EditorHandler>>,
    setup_webview_fn: Rc<dyn Fn(WebViewBuilder) -> WebViewBuilder + Send + Sync + 'static>,
}

fn setup_webview<'a>(
    config: &Config,
    gui_context: Arc<dyn GuiContext>,
    web_context: &'a mut WebContext,
    params_changed: Rc<Cell<bool>>,
    instance: Rc<RefCell<Option<WebViewInstance>>>,
    (width, height): (f64, f64),
) -> WebViewBuilder<'a> {
    let mut webview_builder = WebViewBuilder::with_web_context(web_context);

    // Apply user configuration.
    webview_builder = (*config.setup_webview_fn)(webview_builder);

    let ipc_handler = {
        let instance = Rc::downgrade(&instance);
        let state = config.state.clone();
        let editor = config.editor.clone();
        let context = gui_context.clone();
        move |request: Request<String>| {
            let instance = instance.upgrade().unwrap();
            let webview = instance.borrow().as_ref().unwrap().webview.clone();
            ipc_handler(
                webview,
                state.clone(),
                editor.clone(),
                context.clone(),
                params_changed.clone(),
                request,
            );
        }
    };

    let webview_builder = webview_builder
        .with_focused(true)
        .with_accept_first_mouse(true)
        .with_bounds(Rect {
            position: Position::Logical(LogicalPosition { x: 0.0, y: 0.0 }),
            size: wry::dpi::Size::Logical(LogicalSize { width, height }),
        })
        .with_initialization_script(include_str!("lib.js"))
        .with_ipc_handler(ipc_handler);

    let webview_builder = match config.source.clone() {
        WebViewSource::URL(url) => webview_builder.with_url(url.as_str()),
        WebViewSource::HTML(html) => webview_builder.with_html(html),
        WebViewSource::CustomProtocol { url, protocol } => {
            webview_builder.with_url(format!("{protocol}://localhost/{url}").as_str())
        }
    };

    webview_builder
}

fn ipc_handler(
    webview: Rc<WebView>,
    state: Arc<WebViewState>,
    editor: Rc<RefCell<dyn EditorHandler>>,
    context: Arc<dyn GuiContext>,
    params_changed: Rc<Cell<bool>>,
    request: Request<String>,
) {
    let message = request.into_body();

    let send_message = |message: Message| util::send_message(&webview, message);

    if message.starts_with("frame") {
        if let Err(err) = std::panic::catch_unwind(std::panic::AssertUnwindSafe(|| {
            let mut cx = Context {
                state: state.clone(),
                webview: webview.clone(),
                context: context.clone(),
                params_changed: params_changed.clone(),
            };

            editor.borrow_mut().on_frame(&mut cx);
        })) {
            // NOTE: We catch panic here, because `baseview` doesn't run from the "main entry
            // point", instead it schedules this handler as a task on the main thread. For
            // some reason, on macos if you panic from a task the process will be forever
            // stuck and you won't be able terminate it until you log out.
            eprintln!("{:?}", err);
            std::process::exit(1);
        }
    } else if message.starts_with("text,") {
        let message = message.trim_start_matches("text,");
        let mut editor = editor.borrow_mut();
        editor.on_message(&send_message, Message::Text(message.to_string()));
    } else if message.starts_with("binary,") {
        let message = message.trim_start_matches("binary,");
        let bytes = BASE64.decode(message.as_bytes()).unwrap();
        let mut editor = editor.borrow_mut();
        editor.on_message(&send_message, Message::Binary(bytes));
    }
}

struct WebViewInstance {
    webview: Rc<WebView>,
    #[expect(unused)]
    web_context: Rc<WebContext>,
    temp_window: TempWindow,
}

/// A handle to the editor window, returned from [`Editor::spawn`]. Host will
/// call [`drop`] on it when the window is supposed to be closed.
struct EditorHandle {
    instance: SendCell<Rc<RefCell<Option<WebViewInstance>>>>,
}

impl Drop for EditorHandle {
    fn drop(&mut self) {
        self.instance.borrow_mut().as_mut().map(|instance| {
            // Reparent the webview to a temporary window, so that it can be reused
            // later. On MacOS this is a NOOP.
            instance.temp_window.reparent_from(&instance.webview);
        });
    }
>>>>>>> 9df906b3
}<|MERGE_RESOLUTION|>--- conflicted
+++ resolved
@@ -1,47 +1,3 @@
-<<<<<<< HEAD
-pub mod editor;
-
-use std::sync::{
-    atomic::{AtomicBool, Ordering},
-    Arc,
-};
-
-pub use baseview::{DropData, DropEffect, EventStatus, MouseEvent};
-pub use keyboard_types::*;
-pub use wry::http;
-
-pub enum HTMLSource {
-    String(&'static str),
-    URL(String),
-}
-// based on nih-plug-vizia's state
-
-pub struct WebviewState {
-    /// Whether the editor's window is currently open.
-    pub open: AtomicBool,
-}
-
-impl WebviewState {
-    /// Initialize GUI state.
-    pub fn new() -> Arc<WebviewState> {
-        Arc::new(WebviewState {
-            open: AtomicBool::new(false),
-        })
-    }
-
-    /// Whether the GUI is currently visible.
-    // Called `is_open()` instead of `open()` to avoid ambiguity.
-    pub fn is_open(&self) -> bool {
-        self.open.load(Ordering::Acquire)
-    }
-}
-impl std::fmt::Debug for WebviewState {
-    fn fmt(&self, f: &mut std::fmt::Formatter<'_>) -> std::fmt::Result {
-        f.debug_struct("WebviewState")
-            .field("open", &self.open)
-            .finish()
-    }
-=======
 use std::{
     cell::{Cell, RefCell},
     path::PathBuf,
@@ -398,5 +354,4 @@
             instance.temp_window.reparent_from(&instance.webview);
         });
     }
->>>>>>> 9df906b3
 }