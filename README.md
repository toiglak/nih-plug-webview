--- conflicted
+++ resolved
@@ -1,32 +1,3 @@
-<<<<<<< HEAD
-# nih-plug-webview
-
-**Warning: work in progress, not production-ready yet.**
-Experimental webview editor for [nih-plug](https://github.com/robbert-vdh/nih-plug) using [wry](https://github.com/tauri-apps/wry).
-Built on top of [baseview](https://github.com/RustAudio/baseview).
-
-## Current status
-
-I've only been able to test this on macOS so far on which it has been working quite robustly.
-Now that wry officially supports attaching to an existing window handle, I'm hoping that Windows also works but this needs to be verified.
-
-On macOS there is an unresolved issue where pressing the escape key in Ableton Live will lead to a crash.
-I've reported this to Ableton, and I'm currently mitigating this by consuming the escape keypress behind the scenes.
-
-## Features
-- send arbitrary JSON values back and forth to the webview using Serde
-- resizable plug-in window
-- drag and drop files with full paths
-- callback for deciding which key events from DAW to consume 
-- customisable background color for when the view is still loading (avoid initial flash of white)
-- use devtools
-
-## Usage
-
-[Check out the example.](https://github.com/maxjvh/nih-plug-webview/blob/main/example/src/)
-
-Build the example with `cargo xtask bundle gain` in the `example` folder.
-=======
 # `nih-plug-webview`
 
 ```ts
@@ -37,5 +8,4 @@
     postMessage: (message: string) => void;
   };
 }
-```
->>>>>>> 9df906b3
+```